--- conflicted
+++ resolved
@@ -9,11 +9,6 @@
   pre-commit:
     runs-on: ubuntu-latest
     steps:
-<<<<<<< HEAD
     - uses: actions/checkout@v2.3.4
-    - uses: actions/setup-python@v2
-=======
-    - uses: actions/checkout@v2
     - uses: actions/setup-python@v2.2.2
->>>>>>> 318ee647
     - uses: pre-commit/action@v2.0.3