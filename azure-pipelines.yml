name: "QCoDeS CI"

trigger:
  branches:
    include:
      - master

jobs:
  - job: "run_the_tests"
    pool:
      vmImage: "vs2017-win2016"

    steps:
      # Conda Environment
      # Create and activate a Conda environment.
      - task: CondaEnvironment@1
        inputs:
          createCustomEnvironment: true
          environmentName: qcodes
          packageSpecs: 'python=3.6'
          updateConda: true
      - script: |
          conda env update -n qcodes -f environment.yml
          pip install -r test_requirements.txt
          pip install -r docs_requirements.txt
          pip install -e .
        displayName: "Installation"
      - script: |
          mypy qcodes
        displayName: "mypy"
      - script: |
          cd qcodes
          python tests\dataset\legacy_DB_generation\generate_version_0.py
          python tests\dataset\legacy_DB_generation\generate_version_1.py
          python tests\dataset\legacy_DB_generation\generate_version_2.py
          python tests\dataset\legacy_DB_generation\generate_version_3.py
        displayName: "Generate db fixtures"
      - script: |
          cd qcodes
          pytest --junitxml=test-results.xml --cov=qcodes --cov-report=xml --cov-report=html --cov-config=.coveragerc
        displayName: "Pytest"
      - task: PublishTestResults@1
        inputs:
          testResultsFiles: 'qcodes\test-*.xml'
          testRunTitle: 'Publish test results'
      - script: |
          cd docs
          REM Turn warnings into errors
          set SPHINXOPTS=-W -v
          make.bat htmlapi
        displayName: "docsbuild"
<<<<<<< HEAD
      - task: PublishBuildArtifacts@1
=======
      - task: PublishTestResults@1
        condition: always() # this step will always run, even if the pipeline is cancelled
>>>>>>> 5d2bc1b2
        inputs:
          pathtoPublish: 'docs/_build/html'
          artifactName: 'qcodes_docs'
          publishLocation: 'Container'<|MERGE_RESOLUTION|>--- conflicted
+++ resolved
@@ -40,6 +40,7 @@
           pytest --junitxml=test-results.xml --cov=qcodes --cov-report=xml --cov-report=html --cov-config=.coveragerc
         displayName: "Pytest"
       - task: PublishTestResults@1
+        condition: always() # this step will always run, even if the pipeline is cancelled
         inputs:
           testResultsFiles: 'qcodes\test-*.xml'
           testRunTitle: 'Publish test results'
@@ -49,12 +50,7 @@
           set SPHINXOPTS=-W -v
           make.bat htmlapi
         displayName: "docsbuild"
-<<<<<<< HEAD
       - task: PublishBuildArtifacts@1
-=======
-      - task: PublishTestResults@1
-        condition: always() # this step will always run, even if the pipeline is cancelled
->>>>>>> 5d2bc1b2
         inputs:
           pathtoPublish: 'docs/_build/html'
           artifactName: 'qcodes_docs'
