import numpy as np
import collections

from qcodes.utils.helpers import DelegateAttributes


class DataArray(DelegateAttributes):
    """
    A container for one parameter in a measurement loop

    If this is a measured parameter, This object doesn't contain
    the data of the setpoints it was measured at, but it references
    the DataArray objects of these parameters. Those objects only have
    the dimensionality at which they were set - ie the inner loop setpoint
    the same dimensionality as the measured parameter, but the outer
    loop setpoint(s) have lower dimensionality

    When it's first created, a DataArray has no dimensionality, you must call
    .nest for each dimension.

    If preset_data is provided it is used to initialize the data, and the array
    can still be nested around it (making many copies of the data).
    Otherwise it is an error to nest an array that already has data.

    Once the array is initialized, a DataArray acts a lot like a numpy array,
    because we delegate attributes through to the numpy array
    """
    def __init__(self, parameter=None, name=None, label=None, array_id=None,
                 set_arrays=(), size=None, action_indices=(),
                 preset_data=None):
        if parameter is not None:
            self.name = parameter.name
            self.label = getattr(parameter, 'label', self.name)
        else:
            self.name = name
            self.label = name if label is None else label

        self.array_id = array_id
        self.set_arrays = set_arrays
        self.size = size
        self._preset = False

        # store a reference up to the containing DataSet
        # this also lets us make sure a DataArray is only in one DataSet
        self._data_set = None

        self.ndarray = None
        if preset_data is not None:
            self.init_data(preset_data)
        elif size is None:
            self.size = ()

        self.action_indices = action_indices
        self.last_saved_index = None
        self.modified_range = None

    @property
    def data_set(self):
        return self._data_set

    @data_set.setter
    def data_set(self, new_data_set):
        if (self._data_set is not None and
                new_data_set is not None and
                self._data_set != new_data_set):
            raise RuntimeError('A DataArray can only be part of one DataSet')
        self._data_set = new_data_set

    def nest(self, size, action_index=None, set_array=None):
        """
        nest this array inside a new outer loop

        size: length of the new loop
        action_index: within the outer loop, which action is this in?
        set_array: a DataArray listing the setpoints of the outer loop
            if this DataArray *is* a setpoint array, you should omit both
            action_index and set_array, and it will reference itself as the
            set_array
        """
        if self.ndarray is not None and not self._preset:
            raise RuntimeError('Only preset arrays can be nested after data '
                               'is initialized! {}'.format(self))

        if set_array is None:
            if self.set_arrays:
                raise TypeError('a setpoint array must be its own inner loop')
            set_array = self

        self.size = (size, ) + self.size

        if action_index is not None:
            self.action_indices = (action_index, ) + self.action_indices

        self.set_arrays = (set_array, ) + self.set_arrays

        if self._preset:
            inner_data = self.ndarray
            self.ndarray = np.ndarray(self.size)
            # existing preset array copied to every index of the nested array.
            for i in range(size):
                self.ndarray[i] = inner_data

            self._set_index_bounds()

        return self

    def init_data(self, data=None):
        """
        create a data array (if one doesn't exist)
        if data is provided, this array is marked as a preset
        meaning it can still be nested around this data.
        """
        if data is not None:
            if not isinstance(data, np.ndarray):
                if isinstance(data, collections.Iterator):
                    # faster than np.array(tuple(data)) (or via list)
                    # but requires us to assume float
                    data = np.fromiter(data, float)
                else:
                    data = np.array(data)

            if self.size is None:
                self.size = data.shape
            elif data.shape != self.size:
                raise ValueError('preset data must be a sequence '
                                 'with size matching the array size',
                                 data.shape, self.size)
            self.ndarray = data
            self._preset = True
        elif self.ndarray is not None:
            if self.ndarray.shape != self.size:
                raise ValueError('data has already been initialized, '
                                 'but its size doesn\'t match self.size')
            return
        else:
            self.ndarray = np.ndarray(self.size)
            self.clear()
        self._set_index_bounds()

    def _set_index_bounds(self):
        self._min_indices = [0 for d in self.size]
        self._max_indices = [d - 1 for d in self.size]

    def clear(self):
        """
        Fill the (already existing) data array with nan
        """
        # only floats can hold nan values. I guess we could
        # also raise an error in this case? But generally float is
        # what people want anyway.
        if self.ndarray.dtype != float:
            self.ndarray = self.ndarray.astype(float)
        self.ndarray.fill(float('nan'))

    def __setitem__(self, loop_indices, value):
        """
        set data values. Follows numpy syntax, allowing indices of lower
        dimensionality than the array, if value makes up the extra dimension(s)

        Also updates the record of modifications to the array. If you don't
        want this overhead, you can access self.ndarray directly.
        """
        if isinstance(loop_indices, collections.Iterable):
            min_indices = list(loop_indices)
            max_indices = list(loop_indices)
        else:
            min_indices = [loop_indices]
            max_indices = [loop_indices]

        for i, index in enumerate(min_indices):
            if isinstance(index, slice):
                start, stop, step = index.indices(self.size[i])
                min_indices[i] = start
                max_indices[i] = start + (
                    ((stop - start - 1)//step) * step)

        min_li = self._flat_index(min_indices, self._min_indices)
        max_li = self._flat_index(max_indices, self._max_indices)
        self._update_modified_range(min_li, max_li)

        self.ndarray.__setitem__(loop_indices, value)

    def __getitem__(self, loop_indices):
        return self.ndarray[loop_indices]

    delegate_attr_objects = ['ndarray']

    def __len__(self):
        """
        must be explicitly delegated, because len() will look for this
        attribute to already exist
        """
        return len(self.ndarray)

    def _flat_index(self, indices, index_fill):
        indices = indices + index_fill[len(indices):]
        return np.ravel_multi_index(tuple(zip(indices)), self.size)[0]

    def _update_modified_range(self, low, high):
        if self.modified_range:
            self.modified_range = (min(self.modified_range[0], low),
                                   max(self.modified_range[1], high))
        else:
            self.modified_range = (low, high)

<<<<<<< HEAD
    def mark_saved(self):
        """
        after saving data, mark any outstanding modifications as saved
        """
=======
    def mark_saved(self, last_saved_index):
        '''
        after saving data, mark outstanding modifications up to
        last_saved_index as saved
        '''
>>>>>>> 19816a5f
        if self.modified_range:
            if last_saved_index >= self.modified_range[1]:
                self.modified_range = None
            else:
                self.modified_range = (max(self.modified_range[0],
                                           last_saved_index + 1),
                                       self.modified_range[1])
        self.last_saved_index = last_saved_index

    def clear_save(self):
        """
        make this array look unsaved, so we can force overwrite
        or rewrite, like if we're moving or copying the DataSet
        """
        if self.last_saved_index is not None:
            self._update_modified_range(0, self.last_saved_index)

        self.last_saved_index = None

    def get_synced_index(self):
        if not hasattr(self, 'synced_index'):
            self.init_data()
            self.synced_index = -1

        return self.synced_index

    def get_changes(self, synced_index):
        latest_index = self.last_saved_index
        if latest_index is None:
            latest_index = -1
        if self.modified_range:
            latest_index = max(latest_index, self.modified_range[1])

        vals = [
            self.ndarray[np.unravel_index(i, self.ndarray.shape)]
            for i in range(synced_index + 1, latest_index + 1)
        ]

        if self.array_id == 'avg_amplitude':
            print(self.last_saved_index, self.modified_range, vals, self)

        if vals:
            return {
                'start': synced_index + 1,
                'stop': latest_index,
                'vals': vals
            }

    def apply_changes(self, start, stop, vals):
        for i, val in enumerate(vals):
            index = np.unravel_index(i + start, self.ndarray.shape)
            self.ndarray[index] = val
        self.synced_index = stop

    def __repr__(self):
        array_id_or_none = ' {}'.format(self.array_id) if self.array_id else ''
        return '{}[{}]:{}\n{}'.format(self.__class__.__name__,
                                      ','.join(map(str, self.size)),
                                      array_id_or_none, repr(self.ndarray))<|MERGE_RESOLUTION|>--- conflicted
+++ resolved
@@ -203,18 +203,11 @@
         else:
             self.modified_range = (low, high)
 
-<<<<<<< HEAD
-    def mark_saved(self):
-        """
-        after saving data, mark any outstanding modifications as saved
-        """
-=======
     def mark_saved(self, last_saved_index):
-        '''
+        """
         after saving data, mark outstanding modifications up to
         last_saved_index as saved
-        '''
->>>>>>> 19816a5f
+        """
         if self.modified_range:
             if last_saved_index >= self.modified_range[1]:
                 self.modified_range = None
