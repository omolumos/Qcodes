--- conflicted
+++ resolved
@@ -39,11 +39,8 @@
                                    Sequence[
                                        matplotlib.colorbar.Colorbar]]]=None,
                rescale_axes: bool=True,
-<<<<<<< HEAD
+               smart_colorscale: Optional[bool]=None,
                **kwargs) -> AxesTupleList:
-=======
-               smart_colorscale: Optional[bool]=None) -> AxesTupleList:
->>>>>>> 631d9561
     """
     Construct all plots for a given run
 
@@ -82,15 +79,11 @@
         colorbar axes may be None if no colorbar is created (e.g. for
         1D plots)
     """
-<<<<<<< HEAD
-    # handle arguments
+    # handle arguments and defaults
+    if smart_colorscale is None:
+        smart_colorscale = config.gui.smart_colorscale
     subplots_kwargs = {k:kwargs.pop(k)
                        for k in set(kwargs).intersection(SUBPLOTS_KWARGS)}
-=======
-    # defaults
-    if smart_colorscale is None:
-        smart_colorscale = config.gui.smart_colorscale
->>>>>>> 631d9561
 
     # Retrieve info about the run for the title
     dataset = load_by_id(run_id)
